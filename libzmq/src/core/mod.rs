--- conflicted
+++ resolved
@@ -5,7 +5,6 @@
 mod send;
 pub(crate) mod sockopt;
 
-pub use raw::AuthRole;
 pub(crate) use raw::*;
 
 pub use recv::*;
@@ -42,11 +41,7 @@
 use crate::{
     addr::Endpoint,
     auth::*,
-<<<<<<< HEAD
-    error::{msg_from_errno, Error, ErrorKind},
-=======
     error::{Error, ErrorKind},
->>>>>>> bbac8fe7
 };
 use sockopt::*;
 
@@ -230,11 +225,8 @@
                 .bind(&endpoint)
                 .map_err(|err| Error::with_content(err.kind(), count))?;
 
-<<<<<<< HEAD
             // In case the endpoint had a system assigned port.
             let endpoint = self.last_endpoint().unwrap().unwrap();
-=======
->>>>>>> bbac8fe7
             guard.push(endpoint);
             count += 1;
         }
@@ -403,49 +395,6 @@
         )
     }
 
-    /// Retrieves how many milliseconds to wait before timing-out a [`connect`]
-    /// call.
-    ///
-    /// See `ZMQ_CONNECT_TIMEOUT` in [`zmq_getsockopt`].
-    ///
-    /// [`connect`]: #method.connect
-    /// [`zmq_getsockopt`]: http://api.zeromq.org/master:zmq-getsockopt
-    fn connect_timeout(&self) -> Result<Option<Duration>, Error> {
-        getsockopt_option_duration(
-            self.raw_socket().as_mut_ptr(),
-            SocketOption::ConnectTimeout,
-            -1,
-        )
-    }
-
-    /// Sets how much time to wait before timing-out a [`connect`] call.
-    ///
-    /// The `connect` call normally takes a long time before it returns
-    /// a time out error.
-    ///
-    /// # Default Value
-    /// `None`
-    ///
-    /// # Applicable Socket Type
-    /// All (TCP transport)
-    fn set_connect_timeout(
-        &self,
-        maybe: Option<Duration>,
-    ) -> Result<(), Error> {
-        if let Some(ref duration) = maybe {
-            assert!(
-                duration.as_millis() > 0,
-                "number of ms in duration cannot be zero"
-            );
-        }
-        setsockopt_option_duration(
-            self.raw_socket().as_mut_ptr(),
-            SocketOption::ConnectTimeout,
-            maybe,
-            0,
-        )
-    }
-
     /// The interval between sending ZMTP heartbeats.
     fn heartbeat_interval(&self) -> Result<Duration, Error> {
         getsockopt_option_duration(
@@ -453,11 +402,7 @@
             SocketOption::HeartbeatInterval,
             -1,
         )
-<<<<<<< HEAD
-        .map(|d| d.unwrap())
-=======
         .map(Option::unwrap)
->>>>>>> bbac8fe7
     }
 
     /// Sets the interval between sending ZMTP PINGs (aka. heartbeats).
@@ -583,11 +528,7 @@
         let raw_socket = self.raw_socket();
         let mut mutex = raw_socket.mechanism().lock().unwrap();
 
-<<<<<<< HEAD
-        if &*mutex == &mechanism {
-=======
         if *mutex == mechanism {
->>>>>>> bbac8fe7
             return Ok(());
         }
 
@@ -651,7 +592,6 @@
     pub(crate) connect: Option<Vec<Endpoint>>,
     pub(crate) bind: Option<Vec<Endpoint>>,
     pub(crate) backlog: Option<i32>,
-    pub(crate) connect_timeout: Option<Duration>,
     pub(crate) heartbeat_interval: Option<Duration>,
     pub(crate) heartbeat_timeout: Option<Duration>,
     pub(crate) heartbeat_ttl: Option<Duration>,
@@ -667,9 +607,6 @@
         if let Some(value) = self.backlog {
             socket.set_backlog(value).map_err(Error::cast)?;
         }
-        socket
-            .set_connect_timeout(self.connect_timeout)
-            .map_err(Error::cast)?;
         if let Some(value) = self.heartbeat_interval {
             socket.set_heartbeat_interval(value).map_err(Error::cast)?;
         }
@@ -683,23 +620,6 @@
         if let Some(ref mechanism) = self.mechanism {
             socket.set_mechanism(mechanism).map_err(Error::cast)?;
         }
-<<<<<<< HEAD
-        socket.set_connect_timeout(self.connect_timeout)?;
-        if let Some(value) = self.heartbeat_interval {
-            socket.set_heartbeat_interval(value)?;
-        }
-        if let Some(value) = self.heartbeat_timeout {
-            socket.set_heartbeat_timeout(value)?;
-        }
-        if let Some(value) = self.heartbeat_ttl {
-            socket.set_heartbeat_ttl(value)?;
-        }
-        socket.set_linger(self.linger)?;
-        if let Some(ref mechanism) = self.mechanism {
-            socket.set_mechanism(mechanism)?;
-        }
-=======
->>>>>>> bbac8fe7
         // We connect as the last step because some socket options
         // only affect subsequent connections.
         if let Some(ref endpoints) = self.connect {
@@ -771,14 +691,6 @@
         self.socket_config_mut().backlog = maybe;
     }
 
-    fn connect_timeout(&self) -> Option<Duration> {
-        self.socket_config().connect_timeout
-    }
-
-    fn set_connect_timeout(&mut self, maybe: Option<Duration>) {
-        self.socket_config_mut().connect_timeout = maybe;
-    }
-
     fn heartbeat_interval(&self) -> Option<Duration> {
         self.socket_config().heartbeat_interval
     }
@@ -847,11 +759,6 @@
         self
     }
 
-    fn connect_timeout(&mut self, maybe: Option<Duration>) -> &mut Self {
-        self.socket_config_mut().set_connect_timeout(maybe);
-        self
-    }
-
     fn heartbeat_interval(&mut self, duration: Duration) -> &mut Self {
         self.socket_config_mut()
             .set_heartbeat_interval(Some(duration));
