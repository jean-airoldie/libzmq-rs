--- conflicted
+++ resolved
@@ -1,11 +1,7 @@
-<<<<<<< HEAD
-use crate::{InprocAddr, addr::Endpoint, auth::*, core::sockopt::*, error::*, Ctx};
-=======
 use crate::{
     addr::Endpoint, auth::*, core::sockopt::*, error::*,
     monitor::init_socket_monitor, Ctx, InprocAddr,
 };
->>>>>>> bbac8fe7
 use libzmq_sys as sys;
 use sys::errno;
 
@@ -24,15 +20,6 @@
 }
 
 pub(crate) enum RawSocketType {
-<<<<<<< HEAD
-    Client,
-    Server,
-    Radio,
-    Dish,
-    Dealer,
-    Router,
-    Pair,
-=======
     Client = sys::ZMQ_CLIENT as isize,
     Server = sys::ZMQ_SERVER as isize,
     Radio = sys::ZMQ_RADIO as isize,
@@ -41,50 +28,11 @@
     Router = sys::ZMQ_ROUTER as isize,
     Pair = sys::ZMQ_PAIR as isize,
     Sub = sys::ZMQ_SUB as isize,
->>>>>>> bbac8fe7
 }
 
 impl From<RawSocketType> for c_int {
     fn from(r: RawSocketType) -> c_int {
         match r {
-<<<<<<< HEAD
-            RawSocketType::Client => sys::ZMQ_CLIENT as c_int,
-            RawSocketType::Server => sys::ZMQ_SERVER as c_int,
-            RawSocketType::Radio => sys::ZMQ_RADIO as c_int,
-            RawSocketType::Dish => sys::ZMQ_DISH as c_int,
-            RawSocketType::Dealer => sys::ZMQ_DEALER as c_int,
-            RawSocketType::Router => sys::ZMQ_ROUTER as c_int,
-            RawSocketType::Pair => sys::ZMQ_PAIR as c_int,
-        }
-    }
-}
-
-#[derive(Debug, Copy, Clone, PartialEq, Eq, Hash, Serialize, Deserialize)]
-pub enum AuthRole {
-    Client = 0,
-    Server,
-}
-
-impl From<bool> for AuthRole {
-    fn from(b: bool) -> Self {
-        match b {
-            b if b == (AuthRole::Client as i32 != 0) => AuthRole::Client,
-            b if b == (AuthRole::Server as i32 != 0) => AuthRole::Server,
-            _ => unreachable!(),
-        }
-    }
-}
-
-impl From<AuthRole> for bool {
-    fn from(r: AuthRole) -> Self {
-        match r {
-            AuthRole::Client => AuthRole::Client as i32 != 0,
-            AuthRole::Server => AuthRole::Server as i32 != 0,
-        }
-    }
-}
-
-=======
             RawSocketType::Client => RawSocketType::Client as c_int,
             RawSocketType::Server => RawSocketType::Server as c_int,
             RawSocketType::Radio => RawSocketType::Radio as c_int,
@@ -94,38 +42,6 @@
             RawSocketType::Pair => RawSocketType::Pair as c_int,
             RawSocketType::Sub => RawSocketType::Sub as c_int,
         }
-    }
-}
-
-#[derive(Debug, Copy, Clone, PartialEq, Eq, Hash, Serialize, Deserialize)]
-pub enum AuthRole {
-    Client = 0,
-    Server,
-}
-
-impl From<bool> for AuthRole {
-    fn from(b: bool) -> Self {
-        match b {
-            b if b == (AuthRole::Client as i32 != 0) => AuthRole::Client,
-            b if b == (AuthRole::Server as i32 != 0) => AuthRole::Server,
-            _ => unreachable!(),
-        }
-    }
-}
-
-impl From<AuthRole> for bool {
-    fn from(r: AuthRole) -> Self {
-        match r {
-            AuthRole::Client => AuthRole::Client as i32 != 0,
-            AuthRole::Server => AuthRole::Server as i32 != 0,
-        }
-    }
-}
-
->>>>>>> bbac8fe7
-impl Default for AuthRole {
-    fn default() -> Self {
-        AuthRole::Client
     }
 }
 
@@ -289,11 +205,8 @@
 
             let monitor_addr = InprocAddr::new_unique();
 
-<<<<<<< HEAD
-=======
             init_socket_monitor(socket_mut_ptr, &monitor_addr);
 
->>>>>>> bbac8fe7
             Ok(Self {
                 ctx,
                 socket_mut_ptr,
