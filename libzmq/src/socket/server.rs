--- conflicted
+++ resolved
@@ -158,19 +158,11 @@
         Self::default()
     }
 
-<<<<<<< HEAD
-    pub fn build(&self) -> Result<Server, failure::Error> {
-        self.with_ctx(Ctx::global())
-    }
-
-    pub fn with_ctx<C>(&self, ctx: C) -> Result<Server, failure::Error>
-=======
     pub fn build(&self) -> Result<Server, Error<usize>> {
         self.with_ctx(Ctx::global())
     }
 
     pub fn with_ctx<C>(&self, ctx: C) -> Result<Server, Error<usize>>
->>>>>>> bbac8fe7
     where
         C: Into<Ctx>,
     {
@@ -198,9 +190,6 @@
     connect: Option<Vec<Endpoint>>,
     bind: Option<Vec<Endpoint>>,
     backlog: Option<i32>,
-    #[serde(default)]
-    #[serde(with = "serde_humantime")]
-    connect_timeout: Option<Duration>,
     #[serde(default)]
     #[serde(with = "serde_humantime")]
     heartbeat_interval: Option<Duration>,
@@ -233,7 +222,6 @@
             connect: socket_config.connect,
             bind: socket_config.bind,
             backlog: socket_config.backlog,
-            connect_timeout: socket_config.connect_timeout,
             heartbeat_interval: socket_config.heartbeat_interval,
             heartbeat_timeout: socket_config.heartbeat_timeout,
             heartbeat_ttl: socket_config.heartbeat_ttl,
@@ -253,7 +241,6 @@
             connect: flat.connect,
             bind: flat.bind,
             backlog: flat.backlog,
-            connect_timeout: flat.connect_timeout,
             heartbeat_interval: flat.heartbeat_interval,
             heartbeat_timeout: flat.heartbeat_timeout,
             heartbeat_ttl: flat.heartbeat_ttl,
@@ -326,11 +313,7 @@
         self.inner.build()
     }
 
-<<<<<<< HEAD
-    pub fn with_ctx<C>(&self, ctx: C) -> Result<Server, failure::Error>
-=======
     pub fn with_ctx<C>(&self, ctx: C) -> Result<Server, Error<usize>>
->>>>>>> bbac8fe7
     where
         C: Into<Ctx>,
     {
