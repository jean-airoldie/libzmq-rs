--- conflicted
+++ resolved
@@ -189,19 +189,11 @@
         Self::default()
     }
 
-<<<<<<< HEAD
-    pub fn build(&self) -> Result<Radio, failure::Error> {
-        self.with_ctx(Ctx::global())
-    }
-
-    pub fn with_ctx<C>(&self, ctx: C) -> Result<Radio, failure::Error>
-=======
     pub fn build(&self) -> Result<Radio, Error<usize>> {
         self.with_ctx(Ctx::global())
     }
 
     pub fn with_ctx<C>(&self, ctx: C) -> Result<Radio, Error<usize>>
->>>>>>> bbac8fe7
     where
         C: Into<Ctx>,
     {
@@ -244,9 +236,6 @@
     backlog: Option<i32>,
     #[serde(default)]
     #[serde(with = "serde_humantime")]
-    connect_timeout: Option<Duration>,
-    #[serde(default)]
-    #[serde(with = "serde_humantime")]
     heartbeat_interval: Option<Duration>,
     #[serde(default)]
     #[serde(with = "serde_humantime")]
@@ -273,7 +262,6 @@
             connect: socket_config.connect,
             bind: socket_config.bind,
             backlog: socket_config.backlog,
-            connect_timeout: socket_config.connect_timeout,
             heartbeat_interval: socket_config.heartbeat_interval,
             heartbeat_timeout: socket_config.heartbeat_timeout,
             heartbeat_ttl: socket_config.heartbeat_ttl,
@@ -292,7 +280,6 @@
             connect: flat.connect,
             bind: flat.bind,
             backlog: flat.backlog,
-            connect_timeout: flat.connect_timeout,
             heartbeat_interval: flat.heartbeat_interval,
             heartbeat_timeout: flat.heartbeat_timeout,
             heartbeat_ttl: flat.heartbeat_ttl,
@@ -354,11 +341,7 @@
         self.inner.build()
     }
 
-<<<<<<< HEAD
-    pub fn with_ctx<C>(&self, ctx: C) -> Result<Radio, failure::Error>
-=======
     pub fn with_ctx<C>(&self, ctx: C) -> Result<Radio, Error<usize>>
->>>>>>> bbac8fe7
     where
         C: Into<Ctx>,
     {
